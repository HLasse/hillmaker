--- conflicted
+++ resolved
@@ -39,11 +39,7 @@
 A companion repo, https://github.com/misken/hillmaker-examples/ contains
 Jupyter notebooks and Python scripts illustrating the use of hillmaker.
 
-<<<<<<< HEAD
-In particular, the following Jupyter notebooks explains how to get and
-=======
 In particular, the following Jupyter notebook explains how to get and
->>>>>>> 2f263e39
 use hillmaker.
 
 https://github.com/misken/hillmaker-examples/blob/master/notebooks/basic_usage_shortstay_unit_multicats.ipynb

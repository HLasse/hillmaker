--- conflicted
+++ resolved
@@ -17,12 +17,9 @@
 # See the License for the specific language governing permissions and
 # limitations under the License.
 
-<<<<<<< HEAD
-=======
 import itertools
 from timeit import default_timer as timer
 
->>>>>>> ef5790df
 import numpy as np
 import pandas as pd
 from pandas import DataFrame
@@ -39,14 +36,8 @@
                     start_analysis, end_analysis, catfield=None,
                     bin_size_minutes=60,
                     cat_to_exclude=None,
-<<<<<<< HEAD
-                    totals=True,
-                    occ_weight_field='',
-                    occ_weight_val=1.0,
-=======
                     totals=1,
                     occ_weight_field=None,
->>>>>>> ef5790df
                     edge_bins=1,
                     verbose=0):
     """
@@ -65,10 +56,10 @@
     outfield: string
         Name of column in stops_df to use as departure datetime
 
-    start_analysis: datetime-like, str
+    start_analysis: datetime
         Start date for the analysis
 
-    end_analysis: datetime-like, str
+    end_analysis: datetime
         End date for the analysis
 
     catfield : string or List of strings, optional
@@ -128,11 +119,8 @@
 
     # Compute min and max of in and out times
     min_intime = stops_df[infield].min()
-<<<<<<< HEAD
-=======
     max_intime = stops_df[infield].max()
     min_outtime = stops_df[outfield].min()
->>>>>>> ef5790df
     max_outtime = stops_df[outfield].max()
 
     if verbose:
@@ -140,10 +128,6 @@
         print("max of intime: {}".format(max_intime))
         print("min of outtime: {}".format(min_outtime))
         print("max of outtime: {}".format(max_outtime))
-<<<<<<< HEAD
-
-=======
->>>>>>> ef5790df
 
     # TODO - Add warnings here related to min and maxes out of whack with analysis range
 
@@ -189,14 +173,6 @@
     # After the following loops, all_cat_df will be a list of dataframes of just the category
     # field columns
     len_bydt = len(rng_bydt)
-<<<<<<< HEAD
-    for cat in categories:
-        bydt_data = {'category': [cat] * len_bydt, 'datetime': rng_bydt, 'arrivals': np.zeros(len_bydt),
-                     'departures': np.zeros(len_bydt), 'occupancy': np.zeros(len_bydt)}
-
-        bydt_df_cat = DataFrame(bydt_data, columns=['category', 'datetime', 'arrivals', 'departures', 'occupancy'])
-
-=======
     all_cat_df = []
 
     for p in itertools.product(*categories):
@@ -220,7 +196,6 @@
 
     for cat_df in all_cat_df:
         bydt_df_cat = pd.concat([cat_df, bydt_data_df],axis=1)
->>>>>>> ef5790df
         bydt_df = pd.concat([bydt_df, bydt_df_cat])
 
     # Compute various day and time bin related fields
@@ -234,17 +209,6 @@
     # regular columns as well since it's hard
     # to do a column transformation using a specific level of a multiindex.
     # http://stackoverflow.com/questions/13703720/converting-between-datetime-timestamp-and-datetime64?rq=1
-<<<<<<< HEAD
-
-    bydt_df['day_of_week'] = bydt_df['datetime'].map(lambda x: x.weekday())
-    bydt_df['bin_of_day'] = bydt_df['datetime'].map(lambda x: hmlib.bin_of_day(x, bin_size_minutes))
-    bydt_df['bin_of_week'] = bydt_df['datetime'].map(lambda x: hmlib.bin_of_week(x, bin_size_minutes))
-
-    # Let's try getting rid of column version since it's causing problems in new pandas versions
-    bydt_df.set_index(['category', 'datetime'], inplace=True, drop=True)
-
-    bydt_df.sort_index(inplace=True)
-=======
     midx_fields = catfield.copy()
     midx_fields.append('datetime')
     bydt_df.set_index(midx_fields, inplace=True, drop=True)
@@ -259,26 +223,13 @@
         occ_weight_df = DataFrame({CONST_FAKE_OCCWEIGHT_FIELDNAME: occ_weight_vec})
         stops_df = pd.concat([stops_df, occ_weight_df], axis=1)
         occ_weight_field = CONST_FAKE_OCCWEIGHT_FIELDNAME
->>>>>>> ef5790df
 
     # Main occupancy, arrivals, departures loop. Process each record in `stops_df`.
 
     num_processed = 0
     num_inner = 0
     rectype_counts = {}
-    num_rows = len(stops_df)
-
-    if len(occ_weight_field) > 0:
-        occ_inc_vec = stops_df[occ_weight_field]
-    else:
-        occ_inc_vec = np.full(num_rows, occ_weight_val)
-
-<<<<<<< HEAD
-    for intime_raw, outtime_raw, cat, occ_inc in zip(stops_df[infield], stops_df[outfield],
-                                                     stops_df[catfield], occ_inc_vec):
-        intime = hmlib.to_the_second(intime_raw)
-        outtime = hmlib.to_the_second(outtime_raw)
-=======
+
     for row in stops_df.itertuples():
 
         intime_raw = getattr(row, infield)
@@ -294,7 +245,6 @@
         intime = intime_raw.floor('S')
         outtime = outtime_raw.floor('S')
 
->>>>>>> ef5790df
         good_rec = True
         rectype = stoprec_analysis_rltnshp([intime, outtime], analysis_range)
     
@@ -313,57 +263,18 @@
             dtbin = indtbin
 
             if verbose == 2:
-<<<<<<< HEAD
-                print("{} {} {} {} {:.3f} {:.3f} {:.3f} {}".format(intime, outtime, cat,
-                      rectype, timer(), inout_occ_frac[0], inout_occ_frac[1], occ_inc))
-=======
                 print("{} {} {} {} {:.3f} {:.3f} {:.3f}".format(intime, outtime, str(cat),
                       rectype, timer(), inout_occ_frac[0], inout_occ_frac[1]))
->>>>>>> ef5790df
 
             if rectype == 'inner':
                 num_inner += 1
                 rectype_counts['inner'] = rectype_counts.get('inner', 0) + 1
 
-<<<<<<< HEAD
-                # Increment arrivals and departures
-                bydt_df.loc[(cat, indtbin), 'arrivals'] += 1.0
-                bydt_df.at[(cat, outdtbin), 'departures'] += 1.0
-=======
                 bydt_df.at[(*cat, indtbin), 'occupancy'] += inout_occ_frac[0] * occ_weight
                 bydt_df.at[(*cat, indtbin), 'arrivals'] += 1.0
                 bydt_df.at[(*cat, outdtbin), 'departures'] += 1.0
->>>>>>> ef5790df
-
-                # Increment occupancy - I've tried to find a faster approach but
-                # use of at appears to be fastest.
-
-                # bydt_df.at[(cat, indtbin), 'occupancy'] += inout_occ_frac[0]
-                # if numbins > 1:
-                #     bydt_df.at[(cat, outdtbin), 'occupancy'] += inout_occ_frac[1]
 
                 current_bin = 2
-<<<<<<< HEAD
-
-                while current_bin < numbins:
-                    dtbin += timedelta(minutes=bin_size_minutes)
-                    bydt_df.at[(cat, dtbin), 'occupancy'] += occ_inc
-                    current_bin += 1
-
-                # The following is much slower. Slicing is expensive.
-                # Create array of ones as initial occupancy increment
-                # occinc = np.ones(int(numbins))
-
-                # Update array for inbin fraction
-                #occinc[0] = inout_occ_frac[0]
-
-                # Update array for outbin fraction
-                #if numbins > 1:
-                #    occinc[-1] += inout_occ_frac[1]
-
-                # Add the occ increment array to appropriate slice in dataframe
-                #bydt_df.loc[(cat, slice(indtbin, outdtbin)), 'occupancy'] += occinc
-=======
                 while current_bin < nbins:
                     dtbin += timedelta(minutes=bin_size_minutes)
                     bydt_df.at[(*cat, dtbin), 'occupancy'] += occ_weight
@@ -371,48 +282,29 @@
 
                 if nbins > 1:
                     bydt_df.at[(*cat, outdtbin), 'occupancy'] += inout_occ_frac[1] * occ_weight
->>>>>>> ef5790df
     
             elif rectype == 'right':
                 rectype_counts['right'] = rectype_counts.get('right', 0) + 1
                 # departure is outside analysis window
-<<<<<<< HEAD
-                bydt_df.at[(cat, indtbin), 'occupancy'] += inout_occ_frac[0] * occ_inc
-                bydt_df.at[(cat, indtbin), 'arrivals'] += 1.0
-=======
                 bydt_df.at[(*cat, indtbin), 'occupancy'] += inout_occ_frac[0] * occ_weight
                 bydt_df.at[(*cat, indtbin), 'arrivals'] += 1.0
->>>>>>> ef5790df
     
                 if isgt2bins(indtbin, outdtbin, bin_size_minutes):
                     current_bin = indtbin + timedelta(minutes=bin_size_minutes)
                     while current_bin <= end_analysis_dt:
-<<<<<<< HEAD
-                        bydt_df.at[(cat, current_bin), 'occupancy'] += occ_inc
-=======
                         bydt_df.at[(*cat, current_bin), 'occupancy'] += occ_weight
->>>>>>> ef5790df
                         current_bin += timedelta(minutes=bin_size_minutes)
     
             elif rectype == 'left':
                 rectype_counts['left'] = rectype_counts.get('left', 0) + 1
                 # arrival is outside analysis window
-<<<<<<< HEAD
-                bydt_df.at[(cat, outdtbin), 'occupancy'] += inout_occ_frac[1] * occ_inc
-                bydt_df.at[(cat, outdtbin), 'departures'] += 1.0
-=======
                 bydt_df.at[(*cat, outdtbin), 'occupancy'] += inout_occ_frac[1] * occ_weight
                 bydt_df.at[(*cat, outdtbin), 'departures'] += 1.0
->>>>>>> ef5790df
     
                 if isgt2bins(indtbin, outdtbin, bin_size_minutes):
                     current_bin = start_analysis_dt
                     while current_bin < outdtbin:
-<<<<<<< HEAD
-                        bydt_df.at[(cat, current_bin), 'occupancy'] += occ_inc
-=======
                         bydt_df.at[(*cat, current_bin), 'occupancy'] += occ_weight
->>>>>>> ef5790df
                         current_bin += timedelta(minutes=bin_size_minutes)
     
             elif rectype == 'outer':
@@ -422,11 +314,7 @@
                 if isgt2bins(indtbin, outdtbin, bin_size_minutes):
                     current_bin = start_analysis_dt
                     while current_bin <= end_analysis_dt:
-<<<<<<< HEAD
-                        bydt_df.at[(cat, current_bin), 'occupancy'] += occ_inc
-=======
                         bydt_df.at[(*cat, current_bin), 'occupancy'] += occ_weight
->>>>>>> ef5790df
                         current_bin += timedelta(minutes=bin_size_minutes)
     
             else:
@@ -449,15 +337,10 @@
     bydt_dfs[totals_key] = bydt_df.copy()
 
     # Compute totals
-<<<<<<< HEAD
-    if totals:
-        bydt_group = bydt_df.groupby('datetime')
-=======
     if totals >= 1 and do_totals:
 
         bydt_group = bydt_df.groupby(['datetime'])
         totals_key = 'datetime'
->>>>>>> ef5790df
 
         tot_arrivals = bydt_group.arrivals.sum()
         tot_departures = bydt_group.departures.sum()
@@ -465,14 +348,6 @@
 
         tot_data = [tot_arrivals, tot_departures, tot_occ]
 
-<<<<<<< HEAD
-        tot_df['category'] = total_str
-        tot_df.set_index('category', append=True, inplace=True, drop=True)
-        tot_df = tot_df.reorder_levels(['category', 'datetime'])
-        # tot_df['datetime'] = tot_df.index.levels[1]
-
-        col_order = ['arrivals', 'departures', 'occupancy', 'day_of_week',
-=======
         tot_df = pd.concat(tot_data, axis=1)
         tot_df['day_of_week'] = tot_df.index.map(lambda x: x.weekday())
         tot_df['dow_name'] = tot_df.index.map(lambda x: x.day_name())
@@ -480,7 +355,6 @@
         tot_df['bin_of_week'] = tot_df.index.map(lambda x: bin_of_week(x, bin_size_minutes))
 
         col_order = ['arrivals', 'departures', 'occupancy', 'day_of_week', 'dow_name',
->>>>>>> ef5790df
                      'bin_of_day', 'bin_of_week']
 
         tot_df = tot_df[col_order]

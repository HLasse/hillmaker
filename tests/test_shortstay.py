

import pandas as pd

import hillmaker as hm

file_stopdata = './fixtures/ShortStay2_10pct.csv'

# Required inputs
scenario_name = 'ss_example_1'
in_field_name = 'InRoomTS'
out_field_name = 'OutRoomTS'
start_date = '1996-01-01'
end_date = pd.Timestamp('9/30/1996')

# Optional inputs

cat_field_name = 'PatType'
verbosity = 1 # INFO level logging
output_path = './output'
bin_size_minutes = 60


<<<<<<< HEAD
hm.make_hills(scenario, df, in_fld_name, out_fld_name,
              start, end, cat_field=cat_fld_name,
              bin_size_minutes=bin_mins,
              output_path='./output', verbosity=verbose,
              export_dow_png=True, export_week_png=True)
=======
df = pd.read_csv(file_stopdata, parse_dates=[in_field_name, out_field_name])

hm.make_hills(scenario_name=scenario_name, stops_df=df,
              in_field=in_field_name, out_field=out_field_name,
              start_analysis_dt=start_date, end_analysis_dt=end_date,
              cat_field=cat_field_name,
              bin_size_minutes=bin_size_minutes,
              output_path='./output', verbosity=verbosity)
>>>>>>> a1bbd4ea
<|MERGE_RESOLUTION|>--- conflicted
+++ resolved
@@ -21,13 +21,7 @@
 bin_size_minutes = 60
 
 
-<<<<<<< HEAD
-hm.make_hills(scenario, df, in_fld_name, out_fld_name,
-              start, end, cat_field=cat_fld_name,
-              bin_size_minutes=bin_mins,
-              output_path='./output', verbosity=verbose,
-              export_dow_png=True, export_week_png=True)
-=======
+
 df = pd.read_csv(file_stopdata, parse_dates=[in_field_name, out_field_name])
 
 hm.make_hills(scenario_name=scenario_name, stops_df=df,
@@ -36,4 +30,4 @@
               cat_field=cat_field_name,
               bin_size_minutes=bin_size_minutes,
               output_path='./output', verbosity=verbosity)
->>>>>>> a1bbd4ea
+
